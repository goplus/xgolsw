--- conflicted
+++ resolved
@@ -211,11 +211,7 @@
 			for _, e := range errorList {
 				diagnostics = append(diagnostics, Diagnostic{
 					Severity: SeverityError,
-<<<<<<< HEAD
-					Range:    s.rangeForASTFilePosition(proj, astFile, e.Pos),
-=======
 					Range:    RangeForASTFilePosition(proj, astFile, e.Pos),
->>>>>>> 4e5fb13e
 					Message:  e.Msg,
 				})
 			}
@@ -223,11 +219,7 @@
 			// Handle code generation errors.
 			diagnostics = append(diagnostics, Diagnostic{
 				Severity: SeverityError,
-<<<<<<< HEAD
-				Range:    s.rangeForPos(proj, codeError.Pos),
-=======
 				Range:    RangeForPos(proj, codeError.Pos),
->>>>>>> 4e5fb13e
 				Message:  codeError.Error(),
 			})
 		} else {
@@ -251,11 +243,7 @@
 			if position.Filename == astFilePos.Filename {
 				diagnostics = append(diagnostics, Diagnostic{
 					Severity: SeverityError,
-<<<<<<< HEAD
-					Range:    s.rangeForPos(proj, typeErr.Pos),
-=======
 					Range:    RangeForPos(proj, typeErr.Pos),
->>>>>>> 4e5fb13e
 					Message:  typeErr.Msg,
 				})
 			}
