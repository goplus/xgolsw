package server

import (
	"fmt"
	"go/types"
	"path"
	"slices"
	"strconv"
	"strings"
	"sync"

	"github.com/goplus/gogen"
	"github.com/goplus/gop/ast"
	gopast "github.com/goplus/gop/ast"
	gopscanner "github.com/goplus/gop/scanner"
	goptoken "github.com/goplus/gop/token"
	"github.com/goplus/gop/x/typesutil"
	"github.com/goplus/goxlsw/gop"
	"github.com/goplus/goxlsw/gop/goputil"
	"github.com/goplus/goxlsw/internal"
	"github.com/goplus/goxlsw/internal/analysis/ast/inspector"
	"github.com/goplus/goxlsw/internal/analysis/passes/inspect"
	"github.com/goplus/goxlsw/internal/analysis/protocol"
	"github.com/goplus/goxlsw/internal/pkgdata"
	"github.com/goplus/goxlsw/internal/vfs"
	"github.com/goplus/goxlsw/pkgdoc"
	"github.com/goplus/mod/gopmod"
	"github.com/goplus/mod/modload"
	"github.com/qiniu/x/errors"
)

// errNoMainSpxFile is the error returned when no valid main.spx file is found
// in the main package while compiling.
var errNoMainSpxFile = errors.New("no valid main.spx file found in main package")

func getPkgDoc(proj *gop.Project) *pkgdoc.PkgDoc {
	ret, _ := proj.PkgDoc()
	return ret
}

func getTypeInfo(proj *gop.Project) *typesutil.Info {
	_, ret, _, _ := proj.TypeInfo()
	return ret
}

func getPkg(proj *gop.Project) *types.Package {
	ret, _, _, _ := proj.TypeInfo()
	return ret
}

func getASTPkg(proj *gop.Project) *gopast.Package {
	ret, _ := proj.ASTPackage()
	return ret
}

// compileResult contains the compile results and additional information from
// the compile process.
type compileResult struct {
	proj *gop.Project

	// mainSpxFile is the main.spx file path.
	mainSpxFile string

	// spxResourceSet is the set of spx resources.
	spxResourceSet SpxResourceSet

	// spxResourceRefs stores spx resource references.
	spxResourceRefs []SpxResourceRef

	// seenSpxResourceRefs stores already seen spx resource references to avoid
	// duplicates.
	seenSpxResourceRefs map[SpxResourceRef]struct{}

	// spxSoundResourceAutoBindings stores spx sound resource auto-bindings.
	spxSoundResourceAutoBindings map[types.Object]struct{}

	// spxSpriteResourceAutoBindings stores spx sprite resource auto-bindings.
	spxSpriteResourceAutoBindings map[types.Object]struct{}

	// diagnostics stores diagnostic messages for each document.
	diagnostics map[DocumentURI][]Diagnostic

	// seenDiagnostics stores already reported diagnostics to avoid duplicates.
	seenDiagnostics map[DocumentURI]map[string]struct{}

	// hasErrorSeverityDiagnostic is true if the compile result has any
	// diagnostics with error severity.
	hasErrorSeverityDiagnostic bool

	// computedCache is the cache for computed results.
	computedCache compileResultComputedCache
}

// compileResultComputedCache represents the computed cache for [compileResult].
type compileResultComputedCache struct {
	// identsAtASTFileLines stores the identifiers at the given AST file line.
	identsAtASTFileLines sync.Map // map[astFileLine][]*gopast.Ident

	// spxDefinitionsForNamedStructs stores spx definitions for named structs.
	spxDefinitionsForNamedStructs sync.Map // map[*types.Named][]SpxDefinition

	// documentLinks stores document links for each document URI.
	documentLinks sync.Map // map[DocumentURI][]DocumentLink

	// semanticTokens stores semantic tokens for each document URI.
	semanticTokens sync.Map // map[DocumentURI][]uint32
}

// astFileLine represents an AST file line.
type astFileLine struct {
	astFile *gopast.File
	line    int
}

// newCompileResult creates a new [compileResult].
func newCompileResult(proj *gop.Project) *compileResult {
	return &compileResult{
		proj:                          proj,
		spxSoundResourceAutoBindings:  make(map[types.Object]struct{}),
		spxSpriteResourceAutoBindings: make(map[types.Object]struct{}),
		diagnostics:                   make(map[DocumentURI][]Diagnostic),
<<<<<<< HEAD
		documentURIs:                  make(map[string]DocumentURI),
	}
}

// isInFset reports whether the given position exists in the file set.
func (r *compileResult) isInFset(pos goptoken.Pos) bool {
	return r.proj.Fset.File(pos) != nil
}

// innermostScopeAt returns the innermost scope that contains the given
// position. It returns nil if not found.
func (r *compileResult) innermostScopeAt(pos goptoken.Pos) *types.Scope {
	typeInfo := getTypeInfo(r.proj)
	fileScope := typeInfo.Scopes[r.posASTFile(pos)]
	if fileScope == nil {
		return nil
	}
	innermostScope := fileScope
	for _, scope := range typeInfo.Scopes {
		if scope.Contains(pos) && fileScope.Contains(scope.Pos()) && innermostScope.Contains(scope.Pos()) {
			innermostScope = scope
		}
	}
	return innermostScope
}

// identsAtASTFileLine returns the identifiers at the given line in the given
// AST file.
func (r *compileResult) identsAtASTFileLine(astFile *gopast.File, line int) (idents []*gopast.Ident) {
	astFileLine := astFileLine{astFile: astFile, line: line}
	if identsAtLineIface, ok := r.computedCache.identsAtASTFileLines.Load(astFileLine); ok {
		return identsAtLineIface.([]*gopast.Ident)
	}
	defer func() {
		r.computedCache.identsAtASTFileLines.Store(astFileLine, slices.Clip(idents))
	}()

	fset := r.proj.Fset
	astFilePos := fset.Position(astFile.Pos())
	ast.Inspect(astFile, func(node gopast.Node) bool {
		if ident, ok := node.(*gopast.Ident); ok {
			// Check if the identifier is at the given line.
			identPos := fset.Position(ident.Pos())
			if identPos.Filename == astFilePos.Filename && identPos.Line == line {
				idents = append(idents, ident)
			}
		}
		return true
	})
	return
}

// identAtASTFilePosition returns the identifier at the given position in the
// given AST file.
func (r *compileResult) identAtASTFilePosition(astFile *gopast.File, position goptoken.Position) *gopast.Ident {
	var (
		bestIdent    *gopast.Ident
		bestNodeSpan int
	)
	fset := r.proj.Fset
	for _, ident := range r.identsAtASTFileLine(astFile, position.Line) {
		identPos := fset.Position(ident.Pos())
		identEnd := fset.Position(ident.End())
		if position.Column < identPos.Column || position.Column > identEnd.Column {
			continue
		}

		nodeSpan := identEnd.Column - identPos.Column
		if bestIdent == nil || nodeSpan < bestNodeSpan {
			bestIdent = ident
			bestNodeSpan = nodeSpan
		}
	}
	return bestIdent
}

// defIdentFor returns the identifier where the given object is defined.
func (r *compileResult) defIdentFor(obj types.Object) *gopast.Ident {
	if obj == nil {
		return nil
	}
	for ident, o := range getTypeInfo(r.proj).Defs {
		if o == obj {
			return ident
		}
	}
	return nil
}

// refIdentsFor returns all identifiers where the given object is referenced.
func (r *compileResult) refIdentsFor(obj types.Object) []*gopast.Ident {
	if obj == nil {
		return nil
	}
	var idents []*gopast.Ident
	for ident, o := range getTypeInfo(r.proj).Uses {
		if o == obj {
			idents = append(idents, ident)
		}
	}
	return idents
=======
	}
>>>>>>> 4e5fb13e
}

// selectorTypeNameForIdent returns the selector type name for the given
// identifier. It returns empty string if no selector can be inferred.
func (r *compileResult) selectorTypeNameForIdent(ident *gopast.Ident) string {
	astFile := goputil.NodeASTFile(r.proj, ident)
	if astFile == nil {
		return ""
	}

	if path, _ := goputil.PathEnclosingInterval(astFile, ident.Pos(), ident.End()); len(path) > 0 {
		for _, node := range slices.Backward(path) {
			sel, ok := node.(*gopast.SelectorExpr)
			if !ok {
				continue
			}
			tv, ok := getTypeInfo(r.proj).Types[sel.X]
			if !ok {
				continue
			}

			switch typ := goputil.DerefType(tv.Type).(type) {
			case *types.Named:
				obj := typ.Obj()
				typeName := obj.Name()
				if IsInSpxPkg(obj) && typeName == "SpriteImpl" {
					typeName = "Sprite"
				}
				return typeName
			case *types.Interface:
				if typ.String() == "interface{}" {
					return ""
				}
				return typ.String()
			}
		}
	}

	typeInfo := getTypeInfo(r.proj)
	obj := typeInfo.ObjectOf(ident)
	if obj == nil || obj.Pkg() == nil {
		return ""
	}
	if IsInSpxPkg(obj) {
		astFileScope := typeInfo.Scopes[astFile]
		innermostScope := goputil.InnermostScopeAt(r.proj, ident.Pos())
		if innermostScope == astFileScope || (astFile.HasShadowEntry() && goputil.InnermostScopeAt(r.proj, astFile.ShadowEntry.Pos()) == innermostScope) {
			spxFile := goputil.NodeFilename(r.proj, ident)
			if spxFile == r.mainSpxFile {
				return "Game"
			}
			return "Sprite"
		}
	}
	switch obj := obj.(type) {
	case *types.Var:
		if !obj.IsField() {
			return ""
		}

		for _, def := range typeInfo.Defs {
			if def == nil {
				continue
			}
			named, ok := goputil.DerefType(def.Type()).(*types.Named)
			if !ok || named.Obj().Pkg() != obj.Pkg() || !goputil.IsNamedStructType(named) {
				continue
			}

			var typeName string
			goputil.WalkStruct(named, func(member types.Object, selector *types.Named) bool {
				if field, ok := member.(*types.Var); ok && field == obj {
					typeName = selector.Obj().Name()
					return false
				}
				return true
			})
			if IsInSpxPkg(obj) && typeName == "SpriteImpl" {
				typeName = "Sprite"
			}
			if typeName != "" {
				return typeName
			}
		}
	case *types.Func:
		recv := obj.Type().(*types.Signature).Recv()
		if recv == nil {
			return ""
		}

		switch typ := goputil.DerefType(recv.Type()).(type) {
		case *types.Named:
			obj := typ.Obj()
			typeName := obj.Name()
			if IsInSpxPkg(obj) && typeName == "SpriteImpl" {
				typeName = "Sprite"
			}
			return typeName
		case *types.Interface:
			if typ.String() == "interface{}" {
				return ""
			}
			return typ.String()
		}
	}
	return ""
}

// spxDefinitionsFor returns all spx definitions for the given object. It
// returns multiple definitions only if the object is a Go+ overloadable
// function.
func (r *compileResult) spxDefinitionsFor(obj types.Object, selectorTypeName string) []SpxDefinition {
	if obj == nil {
		return nil
	}
	if goputil.IsInBuiltinPkg(obj) {
		return []SpxDefinition{GetSpxDefinitionForBuiltinObj(obj)}
	}

	var pkgDoc *pkgdoc.PkgDoc
	if goputil.IsInMainPkg(obj) {
		pkgDoc = getPkgDoc(r.proj)
	} else {
		pkgPath := goputil.PkgPath(obj.Pkg())
		pkgDoc, _ = pkgdata.GetPkgDoc(pkgPath)
	}

	switch obj := obj.(type) {
	case *types.Var:
		return []SpxDefinition{GetSpxDefinitionForVar(obj, selectorTypeName, goputil.IsDefinedInClassFieldsDecl(r.proj, obj), pkgDoc)}
	case *types.Const:
		return []SpxDefinition{GetSpxDefinitionForConst(obj, pkgDoc)}
	case *types.TypeName:
		return []SpxDefinition{GetSpxDefinitionForType(obj, pkgDoc)}
	case *types.Func:
		if defIdent := goputil.DefIdentFor(r.proj, obj); defIdent != nil && goputil.IsShadowIdent(r.proj, defIdent) {
			return nil
		}
		if goputil.IsUnexpandableGopOverloadableFunc(obj) {
			return nil
		}
		if funcOverloads := goputil.ExpandGopOverloadableFunc(obj); funcOverloads != nil {
			defs := make([]SpxDefinition, 0, len(funcOverloads))
			for _, funcOverload := range funcOverloads {
				defs = append(defs, GetSpxDefinitionForFunc(funcOverload, selectorTypeName, pkgDoc))
			}
			return defs
		}
		return []SpxDefinition{GetSpxDefinitionForFunc(obj, selectorTypeName, pkgDoc)}
	case *types.PkgName:
		return []SpxDefinition{GetSpxDefinitionForPkg(obj, pkgDoc)}
	}
	return nil
}

// spxDefinitionsForIdent returns all spx definitions for the given identifier.
// It returns multiple definitions only if the identifier is a Go+ overloadable
// function.
func (r *compileResult) spxDefinitionsForIdent(ident *gopast.Ident) []SpxDefinition {
	if ident.Name == "_" {
		return nil
	}
	typeInfo := getTypeInfo(r.proj)
	return r.spxDefinitionsFor(typeInfo.ObjectOf(ident), r.selectorTypeNameForIdent(ident))
}

// spxDefinitionsForNamedStruct returns all spx definitions for the given named
// struct type.
func (r *compileResult) spxDefinitionsForNamedStruct(named *types.Named) (defs []SpxDefinition) {
	if defsIface, ok := r.computedCache.spxDefinitionsForNamedStructs.Load(named); ok {
		return defsIface.([]SpxDefinition)
	}
	defer func() {
		r.computedCache.spxDefinitionsForNamedStructs.Store(named, slices.Clip(defs))
	}()

	goputil.WalkStruct(named, func(member types.Object, selector *types.Named) bool {
		defs = append(defs, r.spxDefinitionsFor(member, selector.Obj().Name())...)
		return true
	})
	return
}

// spxDefinitionForField returns the spx definition for the given field and
// optional selector type name.
func (r *compileResult) spxDefinitionForField(field *types.Var, selectorTypeName string) SpxDefinition {
	var (
		forceVar bool
		pkgDoc   *pkgdoc.PkgDoc
	)
	if defIdent := goputil.DefIdentFor(r.proj, field); defIdent != nil {
		if selectorTypeName == "" {
			selectorTypeName = r.selectorTypeNameForIdent(defIdent)
		}
		forceVar = goputil.IsDefinedInClassFieldsDecl(r.proj, field)
		pkgDoc = getPkgDoc(r.proj)
	} else {
		pkg := field.Pkg()
		pkgPath := goputil.PkgPath(pkg)
		pkgDoc, _ = pkgdata.GetPkgDoc(pkgPath)
	}
	return GetSpxDefinitionForVar(field, selectorTypeName, forceVar, pkgDoc)
}

// spxDefinitionForMethod returns the spx definition for the given method and
// optional selector type name.
func (r *compileResult) spxDefinitionForMethod(method *types.Func, selectorTypeName string) SpxDefinition {
	var pkgDoc *pkgdoc.PkgDoc
	if defIdent := goputil.DefIdentFor(r.proj, method); defIdent != nil {
		if selectorTypeName == "" {
			selectorTypeName = r.selectorTypeNameForIdent(defIdent)
		}
		pkgDoc = getPkgDoc(r.proj)
	} else {
		if idx := strings.LastIndex(selectorTypeName, "."); idx >= 0 {
			selectorTypeName = selectorTypeName[idx+1:]
		}
		pkg := method.Pkg()
		pkgPath := goputil.PkgPath(pkg)
		pkgDoc, _ = pkgdata.GetPkgDoc(pkgPath)
	}
	return GetSpxDefinitionForFunc(method, selectorTypeName, pkgDoc)
}

// isInSpxEventHandler checks if the given position is inside an spx event
// handler callback.
func (r *compileResult) isInSpxEventHandler(pos goptoken.Pos) bool {
	astFile := goputil.PosASTFile(r.proj, pos)
	if astFile == nil {
		return false
	}

	typeInfo := getTypeInfo(r.proj)
	path, _ := goputil.PathEnclosingInterval(astFile, pos-1, pos)
	for _, node := range path {
		callExpr, ok := node.(*gopast.CallExpr)
		if !ok || len(callExpr.Args) == 0 {
			continue
		}
		funcIdent, ok := callExpr.Fun.(*gopast.Ident)
		if !ok {
			continue
		}
		funcObj := typeInfo.ObjectOf(funcIdent)
		if !IsInSpxPkg(funcObj) {
			continue
		}

		if IsSpxEventHandlerFuncName(funcIdent.Name) {
			return true
		}
	}
	return false
}

// spxResourceRefAtASTFilePosition returns the spx resource reference at the
// given position in the given AST file.
func (r *compileResult) spxResourceRefAtASTFilePosition(astFile *gopast.File, position goptoken.Position) *SpxResourceRef {
	var (
		bestRef      *SpxResourceRef
		bestNodeSpan int
	)
	fset := r.proj.Fset
	for _, ref := range r.spxResourceRefs {
		nodePos := fset.Position(ref.Node.Pos())
		nodeEnd := fset.Position(ref.Node.End())
		if nodePos.Filename != position.Filename ||
			position.Line != nodePos.Line ||
			position.Column < nodePos.Column ||
			position.Column > nodeEnd.Column {
			continue
		}

		nodeSpan := nodeEnd.Column - nodePos.Column
		if bestRef == nil || nodeSpan < bestNodeSpan {
			bestRef = &ref
			bestNodeSpan = nodeSpan
		}
	}
	return bestRef
}

// spxImportsAtASTFilePosition returns the import at the given position in the given AST file.
func (r *compileResult) spxImportsAtASTFilePosition(astFile *gopast.File, position goptoken.Position) *SpxReferencePkg {
	fset := r.proj.Fset
	for _, imp := range astFile.Imports {
		nodePos := fset.Position(imp.Pos())
		nodeEnd := fset.Position(imp.End())
		if nodePos.Filename != position.Filename ||
			position.Line != nodePos.Line ||
			position.Column < nodePos.Column ||
			position.Column > nodeEnd.Column {
			continue
		}

		pkg, err := strconv.Unquote(imp.Path.Value)
		if err != nil {
			continue
		}
		pkgDoc, err := pkgdata.GetPkgDoc(pkg)
		if err != nil {
			continue
		}
		return &SpxReferencePkg{
			Pkg:     pkgDoc,
			PkgPath: pkg,
			Node:    imp,
		}
	}
	return nil
}

// addSpxResourceRef adds an spx resource reference to the compile result.
func (r *compileResult) addSpxResourceRef(ref SpxResourceRef) {
	if r.seenSpxResourceRefs == nil {
		r.seenSpxResourceRefs = make(map[SpxResourceRef]struct{})
	}

	if _, ok := r.seenSpxResourceRefs[ref]; ok {
		return
	}
	r.seenSpxResourceRefs[ref] = struct{}{}

	r.spxResourceRefs = append(r.spxResourceRefs, ref)
}

// addDiagnostics adds diagnostics to the compile result.
func (r *compileResult) addDiagnostics(documentURI DocumentURI, diags ...Diagnostic) {
	if r.seenDiagnostics == nil {
		r.seenDiagnostics = make(map[DocumentURI]map[string]struct{})
	}
	seenDiagnostics := r.seenDiagnostics[documentURI]
	if seenDiagnostics == nil {
		seenDiagnostics = make(map[string]struct{})
		r.seenDiagnostics[documentURI] = seenDiagnostics
	}

	r.diagnostics[documentURI] = slices.Grow(r.diagnostics[documentURI], len(diags))
	for _, diag := range diags {
		fingerprint := fmt.Sprintf("%d\n%v\n%s", diag.Severity, diag.Range, diag.Message)
		if _, ok := seenDiagnostics[fingerprint]; ok {
			continue
		}
		seenDiagnostics[fingerprint] = struct{}{}

		r.diagnostics[documentURI] = append(r.diagnostics[documentURI], diag)
		if diag.Severity == SeverityError {
			r.hasErrorSeverityDiagnostic = true
		}
	}
}

// compile compiles spx source files and returns compile result. It uses cached
// result if available.
func (s *Server) compile() (*compileResult, error) {
	// NOTE(xsw): don't create a snapshot
	snapshot := s.workspaceRootFS // .Snapshot()

	// TODO(wyvern): remove this once we have a better way to update files.
	snapshot.UpdateFiles(s.fileMapGetter())
	return s.compileAt(snapshot)
}

// compileAt compiles spx source files at the given snapshot and returns the
// compile result.
func (s *Server) compileAt(snapshot *vfs.MapFS) (*compileResult, error) {
	spxFiles, err := vfs.ListSpxFiles(snapshot)
	if err != nil {
		return nil, fmt.Errorf("failed to get spx files: %w", err)
	}
	if len(spxFiles) == 0 {
		return nil, errNoMainSpxFile
	}

	result := newCompileResult(snapshot)
	for _, spxFile := range spxFiles {
		documentURI := s.toDocumentURI(spxFile)
		result.diagnostics[documentURI] = []Diagnostic{}

		astFile, err := snapshot.AST(spxFile)
		if err != nil {
			var (
				errorList gopscanner.ErrorList
				codeError *gogen.CodeError
			)
			if errors.As(err, &errorList) && astFile.Pos().IsValid() {
				// Handle parse errors.
				for _, e := range errorList {
					result.addDiagnostics(documentURI, Diagnostic{
						Severity: SeverityError,
						Range:    RangeForASTFilePosition(result.proj, astFile, e.Pos),
						Message:  e.Msg,
					})
				}
			} else if errors.As(err, &codeError) {
				// Handle code generation errors.
				result.addDiagnostics(documentURI, Diagnostic{
					Severity: SeverityError,
					Range:    RangeForPos(result.proj, codeError.Pos),
					Message:  codeError.Error(),
				})
			} else {
				// Handle unknown errors (including recovered panics).
				result.addDiagnostics(documentURI, Diagnostic{
					Severity: SeverityError,
					Message:  fmt.Sprintf("failed to parse spx file: %v", err),
				})
			}
		}
		if astFile == nil {
			continue
		}
		if astFile.Name.Name != "main" && astFile.Pos().IsValid() {
			result.addDiagnostics(documentURI, Diagnostic{
				Severity: SeverityError,
				Range:    RangeForASTFileNode(result.proj, astFile, astFile.Name),
				Message:  "package name must be main",
			})
			continue
		}

		if spxFileBaseName := path.Base(spxFile); spxFileBaseName == "main.spx" {
			result.mainSpxFile = spxFile
		}
	}
	if result.mainSpxFile == "" {
		if len(result.diagnostics) == 0 {
			return nil, errNoMainSpxFile
		}
		return result, nil
	}

	mod := gopmod.New(modload.Default)
	if err := mod.ImportClasses(); err != nil {
		return nil, fmt.Errorf("failed to import classes: %w", err)
	}
	handleErr := func(err error) {
		if typeErr, ok := err.(types.Error); ok {
			if !typeErr.Pos.IsValid() {
				panic(fmt.Sprintf("unexpected nopos error: %s", typeErr.Msg))
			}
			position := typeErr.Fset.Position(typeErr.Pos)
			documentURI := s.toDocumentURI(position.Filename)
			result.addDiagnostics(documentURI, Diagnostic{
				Severity: SeverityError,
				Range:    RangeForPos(result.proj, typeErr.Pos),
				Message:  typeErr.Msg,
			})
		}
	}

	snapshot.Path = "main"
	snapshot.Mod = mod
	snapshot.Importer = internal.Importer
	_, _, err, _ = snapshot.TypeInfo()
	if err != nil {
		switch err := err.(type) {
		case errors.List:
			for _, e := range err {
				handleErr(e)
			}
		default:
			handleErr(err)
		}
	}

	s.inspectForSpxResourceSet(snapshot, result)
	s.inspectForSpxResourceRefs(result)
	s.inspectDiagnosticsAnalyzers(result)

	return result, nil
}

// compileAndGetASTFileForDocumentURI handles common compilation and file
// retrieval logic for a given document URI. The returned astFile is probably
// nil even if the compilation succeeded.
func (s *Server) compileAndGetASTFileForDocumentURI(uri DocumentURI) (result *compileResult, spxFile string, astFile *gopast.File, err error) {
	spxFile, err = s.fromDocumentURI(uri)
	if err != nil {
		return nil, "", nil, fmt.Errorf("failed to get file path from document URI %q: %w", uri, err)
	}
	if path.Ext(spxFile) != ".spx" {
		return nil, "", nil, fmt.Errorf("file %q does not have .spx extension", spxFile)
	}
	result, err = s.compile()
	if err != nil {
		return nil, "", nil, fmt.Errorf("failed to compile: %w", err)
	}
	astFile, err = result.proj.AST(spxFile)
	return
}

// inspectForSpxResourceSet inspects for spx resource set in main.spx.
func (s *Server) inspectForSpxResourceSet(snapshot *vfs.MapFS, result *compileResult) {
	var typeInfo = getTypeInfo(snapshot)
	var spxResourceRootDir string
	gopast.Inspect(getASTPkg(result.proj).Files[result.mainSpxFile], func(node gopast.Node) bool {
		callExpr, ok := node.(*gopast.CallExpr)
		if !ok {
			return true
		}
		ident, ok := callExpr.Fun.(*gopast.Ident)
		if !ok || ident.Name != "run" {
			return true
		}

		if len(callExpr.Args) == 0 {
			return true
		}
		firstArg := callExpr.Args[0]
		firstArgTV, ok := typeInfo.Types[firstArg]
		if !ok {
			return true
		}

		if types.AssignableTo(firstArgTV.Type, types.Typ[types.String]) {
			spxResourceRootDir, _ = goputil.StringLitOrConstValue(firstArg, firstArgTV)
		} else {
			documentURI := s.toDocumentURI(result.mainSpxFile)
			result.addDiagnostics(documentURI, Diagnostic{
				Severity: SeverityError,
				Range:    RangeForNode(result.proj, firstArg),
				Message:  "first argument of run must be a string literal or constant",
			})
		}
		return false
	})
	if spxResourceRootDir == "" {
		spxResourceRootDir = "assets"
	}
	spxResourceRootFS := vfs.Sub(snapshot, spxResourceRootDir)

	spxResourceSet, err := NewSpxResourceSet(spxResourceRootFS)
	if err != nil {
		documentURI := s.toDocumentURI(result.mainSpxFile)
		result.addDiagnostics(documentURI, Diagnostic{
			Severity: SeverityError,
			Message:  fmt.Sprintf("failed to create spx resource set: %v", err),
		})
		return
	}
	result.spxResourceSet = *spxResourceSet
}

// inspectDiagnosticsAnalyzers runs registered analyzers on each spx source file
// and collects diagnostics.
//
// For each spx file in the main package, it:
//  1. Creates an analysis pass with file-specific information
//  2. Runs all registered analyzers on the file
//  3. Collects diagnostics from analyzers
//  4. Reports any analyzer errors as diagnostics
//
// Parameters:
//   - result: The compilation result containing AST and type information
//
// The function updates result.diagnostics with any issues found by analyzers.
// Diagnostic severity levels include:
//   - Error: For analyzer failures or serious code issues
//   - Warning: For potential problems that don't prevent compilation
func (s *Server) inspectDiagnosticsAnalyzers(result *compileResult) {
	proj := result.proj
	fset := proj.Fset
	typeInfo := getTypeInfo(proj)
	for spxFile, astFile := range getASTPkg(proj).Files {
		var diagnostics []Diagnostic
		pass := &protocol.Pass{
			Fset:      fset,
			Files:     []*gopast.File{astFile},
			TypesInfo: typeInfo,
			Report: func(d protocol.Diagnostic) {
				diagnostics = append(diagnostics, Diagnostic{
					Range:    RangeForPosEnd(proj, d.Pos, d.End),
					Severity: SeverityError,
					Message:  d.Message,
				})
			},
			ResultOf: map[*protocol.Analyzer]any{
				inspect.Analyzer: inspector.New([]*gopast.File{astFile}),
			},
		}

		for _, analyzer := range s.analyzers {
			an := analyzer.Analyzer()
			if _, err := an.Run(pass); err != nil {
				diagnostics = append(diagnostics, Diagnostic{
					Severity: SeverityError,
					Message:  fmt.Sprintf("analyzer %q failed: %v", an.Name, err),
				})
			}
		}

		documentURI := s.toDocumentURI(spxFile)
		result.addDiagnostics(documentURI, diagnostics...)
	}
}

// inspectForSpxResourceRefs inspects for spx resource references in the code.
func (s *Server) inspectForSpxResourceRefs(result *compileResult) {
	proj := result.proj
	typeInfo := getTypeInfo(proj)
	mainSpxFileScope := typeInfo.Scopes[getASTPkg(proj).Files[result.mainSpxFile]]

	// Check all identifier definitions.
	for ident, obj := range typeInfo.Defs {
		if ident == nil || !ident.Pos().IsValid() || obj == nil {
			continue
		}

		switch obj.(type) {
		case *types.Const, *types.Var:
			if ident.Obj == nil {
				break
			}
			valueSpec, ok := ident.Obj.Decl.(*gopast.ValueSpec)
			if !ok {
				break
			}
			idx := slices.Index(valueSpec.Names, ident)
			if idx < 0 || idx >= len(valueSpec.Values) {
				break
			}
			expr := valueSpec.Values[idx]

			s.inspectSpxResourceRefForTypeAtExpr(result, expr, goputil.DerefType(obj.Type()), nil)
		}

		v, ok := obj.(*types.Var)
		if !ok {
			continue
		}
		varType, ok := v.Type().(*types.Named)
		if !ok {
			continue
		}

		spxFile := goputil.NodeFilename(result.proj, ident)
		if spxFile != result.mainSpxFile || goputil.InnermostScopeAt(result.proj, ident.Pos()) != mainSpxFileScope {
			continue
		}

		var (
			isSpxSoundResourceAutoBinding  bool
			isSpxSpriteResourceAutoBinding bool
		)
		switch varType {
		case GetSpxSoundType():
			isSpxSoundResourceAutoBinding = result.spxResourceSet.Sound(v.Name()) != nil
		case GetSpxSpriteType():
			isSpxSpriteResourceAutoBinding = result.spxResourceSet.Sprite(v.Name()) != nil
		default:
			isSpxSpriteResourceAutoBinding = v.Name() == varType.Obj().Name() && vfs.HasSpriteType(result.proj, varType)
		}
		if !isSpxSoundResourceAutoBinding && !isSpxSpriteResourceAutoBinding {
			continue
		}

		if !goputil.IsDefinedInClassFieldsDecl(proj, obj) {
			documentURI := s.toDocumentURI(spxFile)
			result.addDiagnostics(documentURI, Diagnostic{
				Severity: SeverityWarning,
				Range:    RangeForNode(result.proj, ident),
				Message:  "resources must be defined in the first var block for auto-binding",
			})
			continue
		}

		switch {
		case isSpxSoundResourceAutoBinding:
			result.spxSoundResourceAutoBindings[obj] = struct{}{}
		case isSpxSpriteResourceAutoBinding:
			result.spxSpriteResourceAutoBindings[obj] = struct{}{}
		}
		s.inspectSpxResourceRefForTypeAtExpr(result, ident, goputil.DerefType(obj.Type()), nil)
	}

	// Check all identifier uses.
	for ident, obj := range typeInfo.Uses {
		if ident == nil || !ident.Pos().IsValid() || obj == nil {
			continue
		}
		s.inspectSpxResourceRefForTypeAtExpr(result, ident, goputil.DerefType(obj.Type()), nil)
	}

	// Check all type-checked expressions.
	for expr, tv := range typeInfo.Types {
		if expr == nil || !expr.Pos().IsValid() || tv.IsType() || tv.Type == nil {
			continue // Skip type identifiers.
		}

		switch expr := expr.(type) {
		case *gopast.CallExpr:
			funcTV, ok := typeInfo.Types[expr.Fun]
			if !ok {
				continue
			}
			funcSig, ok := funcTV.Type.(*types.Signature)
			if !ok {
				continue
			}

			var spxSpriteResource *SpxSpriteResource
			if recv := funcSig.Recv(); recv != nil {
				recvType := goputil.DerefType(recv.Type())
				switch recvType {
				case GetSpxSpriteType(), GetSpxSpriteImplType():
					spxSpriteResource = s.inspectSpxSpriteResourceRefAtExpr(result, expr, recvType)
				}
			}

			var lastParamType types.Type
			for i, arg := range expr.Args {
				var paramType types.Type
				if i < funcSig.Params().Len() {
					paramType = goputil.DerefType(funcSig.Params().At(i).Type())
					lastParamType = paramType
				} else {
					// Use the last parameter type for variadic functions.
					paramType = lastParamType
				}

				// Handle slice/array parameter types.
				if sliceType, ok := paramType.(*types.Slice); ok {
					paramType = goputil.DerefType(sliceType.Elem())
				} else if arrayType, ok := paramType.(*types.Array); ok {
					paramType = goputil.DerefType(arrayType.Elem())
				}

				if sliceLit, ok := arg.(*gopast.SliceLit); ok {
					for _, elt := range sliceLit.Elts {
						s.inspectSpxResourceRefForTypeAtExpr(result, elt, paramType, spxSpriteResource)
					}
				} else {
					s.inspectSpxResourceRefForTypeAtExpr(result, arg, paramType, spxSpriteResource)
				}
			}
		default:
			s.inspectSpxResourceRefForTypeAtExpr(result, expr, goputil.DerefType(tv.Type), nil)
		}
	}
}

// inspectSpxResourceRefForTypeAtExpr inspects an spx resource reference for a
// given type at an expression.
func (s *Server) inspectSpxResourceRefForTypeAtExpr(result *compileResult, expr gopast.Expr, typ types.Type, spxSpriteResource *SpxSpriteResource) {
	if ident, ok := expr.(*gopast.Ident); ok {
		switch typ {
		case GetSpxBackdropNameType(),
			GetSpxSpriteNameType(),
			GetSpxSoundNameType(),
			GetSpxWidgetNameType():
			astFile := goputil.NodeASTFile(result.proj, ident)
			if astFile == nil {
				return
			}

			path, _ := goputil.PathEnclosingInterval(astFile, ident.Pos(), ident.End())
			for _, node := range path {
				assignStmt, ok := node.(*gopast.AssignStmt)
				if !ok {
					continue
				}

				idx := slices.IndexFunc(assignStmt.Lhs, func(lhs gopast.Expr) bool {
					return lhs == ident
				})
				if idx < 0 || idx >= len(assignStmt.Rhs) {
					continue
				}
				expr = assignStmt.Rhs[idx]
				break
			}
		}
	}

	switch typ {
	case GetSpxBackdropNameType():
		s.inspectSpxBackdropResourceRefAtExpr(result, expr, typ)
	case GetSpxSpriteNameType(), GetSpxSpriteType():
		s.inspectSpxSpriteResourceRefAtExpr(result, expr, typ)
	case GetSpxSpriteCostumeNameType():
		if spxSpriteResource != nil {
			s.inspectSpxSpriteCostumeResourceRefAtExpr(result, spxSpriteResource, expr, typ)
		}
	case GetSpxSpriteAnimationNameType():
		if spxSpriteResource != nil {
			s.inspectSpxSpriteAnimationResourceRefAtExpr(result, spxSpriteResource, expr, typ)
		}
	case GetSpxSoundNameType(), GetSpxSoundType():
		s.inspectSpxSoundResourceRefAtExpr(result, expr, typ)
	case GetSpxWidgetNameType():
		s.inspectSpxWidgetResourceRefAtExpr(result, expr, typ)
	default:
		if vfs.HasSpriteType(result.proj, typ) {
			s.inspectSpxSpriteResourceRefAtExpr(result, expr, typ)
		}
	}
}

// inspectSpxBackdropResourceRefAtExpr inspects an spx backdrop resource
// reference at an expression. It returns the spx backdrop resource if it was
// successfully retrieved.
func (s *Server) inspectSpxBackdropResourceRefAtExpr(result *compileResult, expr gopast.Expr, declaredType types.Type) *SpxBackdropResource {
	exprDocumentURI := s.nodeDocumentURI(result.proj, expr)
	exprRange := RangeForNode(result.proj, expr)
	exprTV := getTypeInfo(result.proj).Types[expr]

	typ := exprTV.Type
	if declaredType != nil {
		typ = declaredType
	}
	if typ != GetSpxBackdropNameType() {
		return nil
	}

	spxBackdropName, ok := goputil.StringLitOrConstValue(expr, exprTV)
	if !ok {
		return nil
	}
	if spxBackdropName == "" {
		result.addDiagnostics(exprDocumentURI, Diagnostic{
			Severity: SeverityError,
			Range:    exprRange,
			Message:  "backdrop resource name cannot be empty",
		})
		return nil
	}
	spxResourceRefKind := SpxResourceRefKindStringLiteral
	if _, ok := expr.(*gopast.Ident); ok {
		spxResourceRefKind = SpxResourceRefKindConstantReference
	}
	result.addSpxResourceRef(SpxResourceRef{
		ID:   SpxBackdropResourceID{BackdropName: spxBackdropName},
		Kind: spxResourceRefKind,
		Node: expr,
	})

	spxBackdropResource := result.spxResourceSet.Backdrop(spxBackdropName)
	if spxBackdropResource == nil {
		result.addDiagnostics(exprDocumentURI, Diagnostic{
			Severity: SeverityError,
			Range:    exprRange,
			Message:  fmt.Sprintf("backdrop resource %q not found", spxBackdropName),
		})
		return nil
	}
	return spxBackdropResource
}

// inspectSpxSpriteResourceRefAtExpr inspects an spx sprite resource reference
// at an expression. It returns the spx sprite resource if it was successfully
// retrieved.
func (s *Server) inspectSpxSpriteResourceRefAtExpr(result *compileResult, expr gopast.Expr, declaredType types.Type) *SpxSpriteResource {
	typeInfo := getTypeInfo(result.proj)
	exprDocumentURI := s.nodeDocumentURI(result.proj, expr)
	exprRange := RangeForNode(result.proj, expr)
	exprTV := typeInfo.Types[expr]

	typ := exprTV.Type
	if declaredType != nil {
		typ = declaredType
	}

	var spxSpriteName string
	if callExpr, ok := expr.(*gopast.CallExpr); ok {
		switch fun := callExpr.Fun.(type) {
		case *gopast.Ident:
			spxSpriteName = strings.TrimSuffix(path.Base(goputil.NodeFilename(result.proj, callExpr)), ".spx")
		case *gopast.SelectorExpr:
			ident, ok := fun.X.(*gopast.Ident)
			if !ok {
				return nil
			}
			return s.inspectSpxSpriteResourceRefAtExpr(result, ident, declaredType)
		default:
			return nil
		}
	}
	if spxSpriteName == "" {
		var spxResourceRefKind SpxResourceRefKind
		if typ == GetSpxSpriteNameType() {
			var ok bool
			spxSpriteName, ok = goputil.StringLitOrConstValue(expr, exprTV)
			if !ok {
				return nil
			}
			spxResourceRefKind = SpxResourceRefKindStringLiteral
			if _, ok := expr.(*gopast.Ident); ok {
				spxResourceRefKind = SpxResourceRefKindConstantReference
			}
		} else {
			ident, ok := expr.(*gopast.Ident)
			if !ok {
				return nil
			}
			obj := typeInfo.ObjectOf(ident)
			if obj == nil {
				return nil
			}
			if _, ok := result.spxSpriteResourceAutoBindings[obj]; !ok {
				return nil
			}
			spxSpriteName = obj.Name()
			defIdent := goputil.DefIdentFor(result.proj, obj)
			if defIdent == ident {
				spxResourceRefKind = SpxResourceRefKindAutoBinding
			} else {
				spxResourceRefKind = SpxResourceRefKindAutoBindingReference
			}
		}
		if spxSpriteName == "" {
			result.addDiagnostics(exprDocumentURI, Diagnostic{
				Severity: SeverityError,
				Range:    exprRange,
				Message:  "sprite resource name cannot be empty",
			})
			return nil
		}
		result.addSpxResourceRef(SpxResourceRef{
			ID:   SpxSpriteResourceID{SpriteName: spxSpriteName},
			Kind: spxResourceRefKind,
			Node: expr,
		})
	}

	spxSpriteResource := result.spxResourceSet.Sprite(spxSpriteName)
	if spxSpriteResource == nil {
		result.addDiagnostics(exprDocumentURI, Diagnostic{
			Severity: SeverityError,
			Range:    exprRange,
			Message:  fmt.Sprintf("sprite resource %q not found", spxSpriteName),
		})
		return nil
	}
	return spxSpriteResource
}

// inspectSpxSpriteCostumeResourceRefAtExpr inspects an spx sprite costume
// resource reference at an expression. It returns the spx sprite costume
// resource if it was successfully retrieved.
func (s *Server) inspectSpxSpriteCostumeResourceRefAtExpr(result *compileResult, spxSpriteResource *SpxSpriteResource, expr gopast.Expr, declaredType types.Type) *SpxSpriteCostumeResource {
	typeInfo := getTypeInfo(result.proj)
	exprDocumentURI := s.nodeDocumentURI(result.proj, expr)
	exprRange := RangeForNode(result.proj, expr)
	exprTV := typeInfo.Types[expr]

	typ := exprTV.Type
	if declaredType != nil {
		typ = declaredType
	}
	if typ != GetSpxSpriteCostumeNameType() {
		return nil
	}

	spxSpriteCostumeName, ok := goputil.StringLitOrConstValue(expr, exprTV)
	if !ok {
		return nil
	}
	if spxSpriteCostumeName == "" {
		result.addDiagnostics(exprDocumentURI, Diagnostic{
			Severity: SeverityError,
			Range:    exprRange,
			Message:  "sprite costume resource name cannot be empty",
		})
		return nil
	}
	spxResourceRefKind := SpxResourceRefKindStringLiteral
	if _, ok := expr.(*gopast.Ident); ok {
		spxResourceRefKind = SpxResourceRefKindConstantReference
	}
	result.addSpxResourceRef(SpxResourceRef{
		ID:   SpxSpriteCostumeResourceID{SpriteName: spxSpriteResource.Name, CostumeName: spxSpriteCostumeName},
		Kind: spxResourceRefKind,
		Node: expr,
	})

	spxSpriteCostumeResource := spxSpriteResource.Costume(spxSpriteCostumeName)
	if spxSpriteCostumeResource == nil {
		result.addDiagnostics(exprDocumentURI, Diagnostic{
			Severity: SeverityError,
			Range:    exprRange,
			Message:  fmt.Sprintf("costume resource %q not found in sprite %q", spxSpriteCostumeName, spxSpriteResource.Name),
		})
		return nil
	}
	return spxSpriteCostumeResource
}

// inspectSpxSpriteAnimationResourceRefAtExpr inspects an spx sprite animation
// resource reference at an expression. It returns the spx sprite animation
// resource if it was successfully retrieved.
func (s *Server) inspectSpxSpriteAnimationResourceRefAtExpr(result *compileResult, spxSpriteResource *SpxSpriteResource, expr gopast.Expr, declaredType types.Type) *SpxSpriteAnimationResource {
	typeInfo := getTypeInfo(result.proj)
	exprDocumentURI := s.nodeDocumentURI(result.proj, expr)
	exprRange := RangeForNode(result.proj, expr)
	exprTV := typeInfo.Types[expr]

	typ := exprTV.Type
	if declaredType != nil {
		typ = declaredType
	}
	if typ != GetSpxSpriteAnimationNameType() {
		return nil
	}

	spxSpriteAnimationName, ok := goputil.StringLitOrConstValue(expr, exprTV)
	if !ok {
		return nil
	}
	spxResourceRefKind := SpxResourceRefKindStringLiteral
	if _, ok := expr.(*gopast.Ident); ok {
		spxResourceRefKind = SpxResourceRefKindConstantReference
	}
	if spxSpriteAnimationName == "" {
		result.addDiagnostics(exprDocumentURI, Diagnostic{
			Severity: SeverityError,
			Range:    exprRange,
			Message:  "sprite animation resource name cannot be empty",
		})
		return nil
	}
	result.addSpxResourceRef(SpxResourceRef{
		ID:   SpxSpriteAnimationResourceID{SpriteName: spxSpriteResource.Name, AnimationName: spxSpriteAnimationName},
		Kind: spxResourceRefKind,
		Node: expr,
	})

	spxSpriteAnimationResource := spxSpriteResource.Animation(spxSpriteAnimationName)
	if spxSpriteAnimationResource == nil {
		result.addDiagnostics(exprDocumentURI, Diagnostic{
			Severity: SeverityError,
			Range:    exprRange,
			Message:  fmt.Sprintf("animation resource %q not found in sprite %q", spxSpriteAnimationName, spxSpriteResource.Name),
		})
		return nil
	}
	return spxSpriteAnimationResource
}

// inspectSpxSoundResourceRefAtExpr inspects an spx sound resource reference at
// an expression. It returns the spx sound resource if it was successfully
// retrieved.
func (s *Server) inspectSpxSoundResourceRefAtExpr(result *compileResult, expr gopast.Expr, declaredType types.Type) *SpxSoundResource {
	typeInfo := getTypeInfo(result.proj)
	exprDocumentURI := s.nodeDocumentURI(result.proj, expr)
	exprRange := RangeForNode(result.proj, expr)
	exprTV := typeInfo.Types[expr]

	typ := exprTV.Type
	if declaredType != nil {
		typ = declaredType
	}

	var (
		spxSoundName       string
		spxResourceRefKind SpxResourceRefKind
	)
	switch typ {
	case GetSpxSoundNameType():
		var ok bool
		spxSoundName, ok = goputil.StringLitOrConstValue(expr, exprTV)
		if !ok {
			return nil
		}
		spxResourceRefKind = SpxResourceRefKindStringLiteral
		if _, ok := expr.(*gopast.Ident); ok {
			spxResourceRefKind = SpxResourceRefKindConstantReference
		}
	case GetSpxSoundType():
		ident, ok := expr.(*gopast.Ident)
		if !ok {
			return nil
		}
		obj := typeInfo.ObjectOf(ident)
		if obj == nil {
			return nil
		}
		if _, ok := result.spxSoundResourceAutoBindings[obj]; !ok {
			return nil
		}
		spxSoundName = obj.Name()
		defIdent := goputil.DefIdentFor(result.proj, obj)
		if defIdent == ident {
			spxResourceRefKind = SpxResourceRefKindAutoBinding
		} else {
			spxResourceRefKind = SpxResourceRefKindAutoBindingReference
		}
	default:
		return nil
	}
	if spxSoundName == "" {
		result.addDiagnostics(exprDocumentURI, Diagnostic{
			Severity: SeverityError,
			Range:    exprRange,
			Message:  "sound resource name cannot be empty",
		})
		return nil
	}
	result.addSpxResourceRef(SpxResourceRef{
		ID:   SpxSoundResourceID{SoundName: spxSoundName},
		Kind: spxResourceRefKind,
		Node: expr,
	})

	spxSoundResource := result.spxResourceSet.Sound(spxSoundName)
	if spxSoundResource == nil {
		result.addDiagnostics(exprDocumentURI, Diagnostic{
			Severity: SeverityError,
			Range:    exprRange,
			Message:  fmt.Sprintf("sound resource %q not found", spxSoundName),
		})
		return nil
	}
	return spxSoundResource
}

// inspectSpxWidgetResourceRefAtExpr inspects an spx widget resource reference
// at an expression. It returns the spx widget resource if it was successfully
// retrieved.
func (s *Server) inspectSpxWidgetResourceRefAtExpr(result *compileResult, expr gopast.Expr, declaredType types.Type) *SpxWidgetResource {
	typeInfo := getTypeInfo(result.proj)
	exprDocumentURI := s.nodeDocumentURI(result.proj, expr)
	exprRange := RangeForNode(result.proj, expr)
	exprTV := typeInfo.Types[expr]

	typ := exprTV.Type
	if declaredType != nil {
		typ = declaredType
	}
	if typ != GetSpxWidgetNameType() {
		return nil
	}

	spxWidgetName, ok := goputil.StringLitOrConstValue(expr, exprTV)
	if !ok {
		return nil
	}
	spxResourceRefKind := SpxResourceRefKindStringLiteral
	if _, ok := expr.(*gopast.Ident); ok {
		spxResourceRefKind = SpxResourceRefKindConstantReference
	}
	if spxWidgetName == "" {
		result.addDiagnostics(exprDocumentURI, Diagnostic{
			Severity: SeverityError,
			Range:    exprRange,
			Message:  "widget resource name cannot be empty",
		})
		return nil
	}
	result.addSpxResourceRef(SpxResourceRef{
		ID:   SpxWidgetResourceID{WidgetName: spxWidgetName},
		Kind: spxResourceRefKind,
		Node: expr,
	})

	spxWidgetResource := result.spxResourceSet.Widget(spxWidgetName)
	if spxWidgetResource == nil {
		result.addDiagnostics(exprDocumentURI, Diagnostic{
			Severity: SeverityError,
			Range:    exprRange,
			Message:  fmt.Sprintf("widget resource %q not found", spxWidgetName),
		})
		return nil
	}
	return spxWidgetResource
}<|MERGE_RESOLUTION|>--- conflicted
+++ resolved
@@ -10,7 +10,6 @@
 	"sync"
 
 	"github.com/goplus/gogen"
-	"github.com/goplus/gop/ast"
 	gopast "github.com/goplus/gop/ast"
 	gopscanner "github.com/goplus/gop/scanner"
 	goptoken "github.com/goplus/gop/token"
@@ -119,111 +118,7 @@
 		spxSoundResourceAutoBindings:  make(map[types.Object]struct{}),
 		spxSpriteResourceAutoBindings: make(map[types.Object]struct{}),
 		diagnostics:                   make(map[DocumentURI][]Diagnostic),
-<<<<<<< HEAD
-		documentURIs:                  make(map[string]DocumentURI),
-	}
-}
-
-// isInFset reports whether the given position exists in the file set.
-func (r *compileResult) isInFset(pos goptoken.Pos) bool {
-	return r.proj.Fset.File(pos) != nil
-}
-
-// innermostScopeAt returns the innermost scope that contains the given
-// position. It returns nil if not found.
-func (r *compileResult) innermostScopeAt(pos goptoken.Pos) *types.Scope {
-	typeInfo := getTypeInfo(r.proj)
-	fileScope := typeInfo.Scopes[r.posASTFile(pos)]
-	if fileScope == nil {
-		return nil
-	}
-	innermostScope := fileScope
-	for _, scope := range typeInfo.Scopes {
-		if scope.Contains(pos) && fileScope.Contains(scope.Pos()) && innermostScope.Contains(scope.Pos()) {
-			innermostScope = scope
-		}
-	}
-	return innermostScope
-}
-
-// identsAtASTFileLine returns the identifiers at the given line in the given
-// AST file.
-func (r *compileResult) identsAtASTFileLine(astFile *gopast.File, line int) (idents []*gopast.Ident) {
-	astFileLine := astFileLine{astFile: astFile, line: line}
-	if identsAtLineIface, ok := r.computedCache.identsAtASTFileLines.Load(astFileLine); ok {
-		return identsAtLineIface.([]*gopast.Ident)
-	}
-	defer func() {
-		r.computedCache.identsAtASTFileLines.Store(astFileLine, slices.Clip(idents))
-	}()
-
-	fset := r.proj.Fset
-	astFilePos := fset.Position(astFile.Pos())
-	ast.Inspect(astFile, func(node gopast.Node) bool {
-		if ident, ok := node.(*gopast.Ident); ok {
-			// Check if the identifier is at the given line.
-			identPos := fset.Position(ident.Pos())
-			if identPos.Filename == astFilePos.Filename && identPos.Line == line {
-				idents = append(idents, ident)
-			}
-		}
-		return true
-	})
-	return
-}
-
-// identAtASTFilePosition returns the identifier at the given position in the
-// given AST file.
-func (r *compileResult) identAtASTFilePosition(astFile *gopast.File, position goptoken.Position) *gopast.Ident {
-	var (
-		bestIdent    *gopast.Ident
-		bestNodeSpan int
-	)
-	fset := r.proj.Fset
-	for _, ident := range r.identsAtASTFileLine(astFile, position.Line) {
-		identPos := fset.Position(ident.Pos())
-		identEnd := fset.Position(ident.End())
-		if position.Column < identPos.Column || position.Column > identEnd.Column {
-			continue
-		}
-
-		nodeSpan := identEnd.Column - identPos.Column
-		if bestIdent == nil || nodeSpan < bestNodeSpan {
-			bestIdent = ident
-			bestNodeSpan = nodeSpan
-		}
-	}
-	return bestIdent
-}
-
-// defIdentFor returns the identifier where the given object is defined.
-func (r *compileResult) defIdentFor(obj types.Object) *gopast.Ident {
-	if obj == nil {
-		return nil
-	}
-	for ident, o := range getTypeInfo(r.proj).Defs {
-		if o == obj {
-			return ident
-		}
-	}
-	return nil
-}
-
-// refIdentsFor returns all identifiers where the given object is referenced.
-func (r *compileResult) refIdentsFor(obj types.Object) []*gopast.Ident {
-	if obj == nil {
-		return nil
-	}
-	var idents []*gopast.Ident
-	for ident, o := range getTypeInfo(r.proj).Uses {
-		if o == obj {
-			idents = append(idents, ident)
-		}
-	}
-	return idents
-=======
-	}
->>>>>>> 4e5fb13e
+	}
 }
 
 // selectorTypeNameForIdent returns the selector type name for the given
