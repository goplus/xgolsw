--- conflicted
+++ resolved
@@ -429,13 +429,8 @@
 			documentURI := s.toDocumentURI(position.Filename)
 			result.addDiagnostics(documentURI, Diagnostic{
 				Severity: SeverityError,
-<<<<<<< HEAD
-				Range:    RangeForPos(result.proj, typeErr.Pos),
-				Message:  s.translate(typeErr.Msg),
-=======
 				Range:    RangeForPosEnd(result.proj, typeErr.Pos, typeErr.End),
 				Message:  typeErr.Msg,
->>>>>>> bb686609
 			})
 		}
 	}
