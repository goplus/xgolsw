module github.com/goplus/goxlsw/cmd/pkgdatagen

go 1.23.4

require (
	github.com/goplus/goxlsw v0.3.1
	github.com/goplus/spx v1.1.1-0.20250214074125-e9e1f6362499
	golang.org/x/tools v0.33.0
)

require (
	github.com/ajstarks/svgo v0.0.0-20210927141636-6d70534b1098 // indirect
	github.com/ebitengine/gomobile v0.0.0-20240518074828-e86332849895 // indirect
	github.com/ebitengine/hideconsole v1.0.0 // indirect
	github.com/ebitengine/oto/v3 v3.2.0 // indirect
	github.com/ebitengine/purego v0.7.0 // indirect
	github.com/esimov/stackblur-go v1.0.1-0.20190121110005-00e727e3c7a9 // indirect
	github.com/golang/freetype v0.0.0-20170609003504-e2365dfdc4a0 // indirect
	github.com/goplus/canvas v0.1.0 // indirect
	github.com/goplus/gogen v1.18.0 // indirect
	github.com/goplus/gop v1.4.5 // indirect
	github.com/hajimehoshi/ebiten/v2 v2.7.9 // indirect
	github.com/hajimehoshi/go-mp3 v0.3.4 // indirect
	github.com/jezek/xgb v1.1.1 // indirect
	github.com/pkg/errors v0.9.1 // indirect
	github.com/qiniu/audio v0.2.1 // indirect
	github.com/qiniu/x v1.14.0 // indirect
	github.com/srwiley/oksvg v0.0.0-20210519022825-9fc0c575d5fe // indirect
	github.com/srwiley/rasterx v0.0.0-20210519020934-456a8d69b780 // indirect
	golang.org/x/image v0.18.0 // indirect
	golang.org/x/mobile v0.0.0-20220518205345-8578da9835fd // indirect
<<<<<<< HEAD
	golang.org/x/net v0.40.0 // indirect
	golang.org/x/sync v0.14.0 // indirect
	golang.org/x/sys v0.33.0 // indirect
	golang.org/x/text v0.25.0 // indirect
)

replace github.com/goplus/goxlsw => ../..
=======
	golang.org/x/net v0.39.0 // indirect
	golang.org/x/sync v0.13.0 // indirect
	golang.org/x/sys v0.32.0 // indirect
	golang.org/x/text v0.24.0 // indirect
)
>>>>>>> 295ff5a2
<|MERGE_RESOLUTION|>--- conflicted
+++ resolved
@@ -29,18 +29,8 @@
 	github.com/srwiley/rasterx v0.0.0-20210519020934-456a8d69b780 // indirect
 	golang.org/x/image v0.18.0 // indirect
 	golang.org/x/mobile v0.0.0-20220518205345-8578da9835fd // indirect
-<<<<<<< HEAD
 	golang.org/x/net v0.40.0 // indirect
 	golang.org/x/sync v0.14.0 // indirect
 	golang.org/x/sys v0.33.0 // indirect
 	golang.org/x/text v0.25.0 // indirect
-)
-
-replace github.com/goplus/goxlsw => ../..
-=======
-	golang.org/x/net v0.39.0 // indirect
-	golang.org/x/sync v0.13.0 // indirect
-	golang.org/x/sys v0.32.0 // indirect
-	golang.org/x/text v0.24.0 // indirect
-)
->>>>>>> 295ff5a2
+)